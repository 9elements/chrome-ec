/* Copyright 2016 The Chromium OS Authors. All rights reserved.
 * Use of this source code is governed by a BSD-style license that can be
 * found in the LICENSE file.
 */

#ifndef __CROS_EC_CONFIG_CHIP_H
#define __CROS_EC_CONFIG_CHIP_H

/* CPU core BFD configuration */
#include "core/minute-ia/config_core.h"

#ifndef __ASSEMBLER__
/* Needed for PANIC_DATA_BASE */
#include "ish_persistent_data.h"
#endif

/* Number of IRQ vectors on the ISH */
#define CONFIG_IRQ_COUNT	(VEC_TO_IRQ(255) + 1)

/* Use a bigger console output buffer */
#undef CONFIG_UART_TX_BUF_SIZE
#define CONFIG_UART_TX_BUF_SIZE	2048

/* Interval between HOOK_TICK notifications */
#define HOOK_TICK_INTERVAL_MS	250
#define HOOK_TICK_INTERVAL	(HOOK_TICK_INTERVAL_MS * MSEC)

/* Maximum number of deferrable functions */
#define DEFERRABLE_MAX_COUNT	8

/* this macro causes 'pause' and reduces loop counts inside loop. */
#define CPU_RELAX() asm volatile("rep; nop" ::: "memory")

/*****************************************************************************/
/*                               Memory Layout                               */
/*****************************************************************************/

#define CONFIG_RAM_BASE		0xFF000000
#define CONFIG_RAM_SIZE		0x000A0000
#define CONFIG_RAM_BANK_SIZE		0x00008000

#if defined(CHIP_FAMILY_ISH3)
/* On ISH3, there is no separate AON memory; use last 4KB of SRAM */
#define CONFIG_AON_RAM_BASE		0xFF09F000
#define CONFIG_AON_RAM_SIZE		0x00001000
#elif defined(CHIP_FAMILY_ISH4)
#define CONFIG_AON_RAM_BASE		0xFF800000
#define CONFIG_AON_RAM_SIZE		0x00001000
#elif defined(CHIP_FAMILY_ISH5)
#define CONFIG_AON_RAM_BASE		0xFF800000
#define CONFIG_AON_RAM_SIZE		0x00002000
#else
#error "CHIP_FAMILY_ISH(3|4|5) must be defined"
#endif

/* The end of the AON memory is reserved for read-only use */
#define CONFIG_AON_ROM_SIZE		0x180
#define CONFIG_AON_ROM_BASE		(CONFIG_AON_RAM_BASE	\
					 + CONFIG_AON_RAM_SIZE	\
					 - CONFIG_AON_ROM_SIZE)

<<<<<<< HEAD
#if defined(CHIP_FAMILY_ISH3)
/* on ISH3, there is no seprated aon memory, using last 4KB of normal memory
 * without poweroff
 */
#define CONFIG_ISH_AON_SRAM_BASE_START	0xFF09F000
#define CONFIG_ISH_AON_SRAM_BASE_END	0xFF0A0000
#elif defined(CHIP_FAMILY_ISH4)
#define CONFIG_ISH_AON_SRAM_BASE_START	0xFF800000
#define CONFIG_ISH_AON_SRAM_BASE_END	0xFF801000
#else
#define CONFIG_ISH_AON_SRAM_BASE_START	0xFF800000
#define CONFIG_ISH_AON_SRAM_BASE_END	0xFF802000
#endif

#define CONFIG_ISH_AON_SRAM_SIZE	(CONFIG_ISH_AON_SRAM_BASE_END - \
					CONFIG_ISH_AON_SRAM_BASE_START)

/* reserve for readonly use in the last of AON memory */
#define CONFIG_ISH_AON_SRAM_ROM_SIZE    0x80
#define CONFIG_ISH_AON_SRAM_ROM_START   (CONFIG_ISH_AON_SRAM_BASE_END - \
					CONFIG_ISH_AON_SRAM_ROM_SIZE)

#define CONFIG_ISH_SRAM_BANK_SIZE	0x8000
#define CONFIG_ISH_SRAM_BANKS		(CONFIG_ISH_SRAM_SIZE / \
					CONFIG_ISH_SRAM_BANK_SIZE)

/* Required for panic_output */
#define CONFIG_RAM_SIZE			CONFIG_ISH_SRAM_SIZE
#define CONFIG_RAM_BASE			CONFIG_ISH_SRAM_BASE_START
=======
/* Store persistent panic data in AON memory. */
#define CONFIG_PANIC_DATA_BASE		(&(ish_persistent_data.panic_data))
>>>>>>> d1a90351

/* System stack size */
#define CONFIG_STACK_SIZE		1024

/* non-standard task stack sizes */
#define IDLE_TASK_STACK_SIZE		640
#define LARGER_TASK_STACK_SIZE		1024
#define HUGE_TASK_STACK_SIZE		2048
/* Default task stack size */
#define TASK_STACK_SIZE			640

/****************************************************************************/
/* Define our flash layout. */
/* Note: The 4 macros below are unnecesasry for the ISH chip. However they are
 * referenced in common files and hence retained to avoid build errors.
 */

/* Protect bank size 4K bytes */
#define CONFIG_FLASH_BANK_SIZE		0x00001000
/* Sector erase size 4K bytes */
#define CONFIG_FLASH_ERASE_SIZE		0x00000000
/* Minimum write size */
#define CONFIG_FLASH_WRITE_SIZE		0x00000000
/* Program memory base address */
#define CONFIG_PROGRAM_MEMORY_BASE	0x00100000

#include "config_flash_layout.h"

/*****************************************************************************/
/*                        Watchdog Timer Configuration                       */
/*****************************************************************************/
#if defined(CHIP_FAMILY_ISH3) || defined(CHIP_FAMILY_ISH5)
#define WDT_CLOCK_HZ		(120000000) /* 120 MHz */
#elif defined(CHIP_FAMILY_ISH4)
#define WDT_CLOCK_HZ		(100000000) /* 100 MHz */
#else
#error "CHIP_FAMILY_ISH(3|4|5) must be defined"
#endif

/****************************************************************************/
/* Customize the build */
/* Optional features present on this chip */

/* Macro used with gpio.inc, ISH only has port 0 */
#define GPIO_PIN(index) 0, (1 << (index))
#define GPIO_PIN_MASK(m) .port = 0, .mask = (m)

#endif  /* __CROS_EC_CONFIG_CHIP_H */<|MERGE_RESOLUTION|>--- conflicted
+++ resolved
@@ -59,40 +59,8 @@
 					 + CONFIG_AON_RAM_SIZE	\
 					 - CONFIG_AON_ROM_SIZE)
 
-<<<<<<< HEAD
-#if defined(CHIP_FAMILY_ISH3)
-/* on ISH3, there is no seprated aon memory, using last 4KB of normal memory
- * without poweroff
- */
-#define CONFIG_ISH_AON_SRAM_BASE_START	0xFF09F000
-#define CONFIG_ISH_AON_SRAM_BASE_END	0xFF0A0000
-#elif defined(CHIP_FAMILY_ISH4)
-#define CONFIG_ISH_AON_SRAM_BASE_START	0xFF800000
-#define CONFIG_ISH_AON_SRAM_BASE_END	0xFF801000
-#else
-#define CONFIG_ISH_AON_SRAM_BASE_START	0xFF800000
-#define CONFIG_ISH_AON_SRAM_BASE_END	0xFF802000
-#endif
-
-#define CONFIG_ISH_AON_SRAM_SIZE	(CONFIG_ISH_AON_SRAM_BASE_END - \
-					CONFIG_ISH_AON_SRAM_BASE_START)
-
-/* reserve for readonly use in the last of AON memory */
-#define CONFIG_ISH_AON_SRAM_ROM_SIZE    0x80
-#define CONFIG_ISH_AON_SRAM_ROM_START   (CONFIG_ISH_AON_SRAM_BASE_END - \
-					CONFIG_ISH_AON_SRAM_ROM_SIZE)
-
-#define CONFIG_ISH_SRAM_BANK_SIZE	0x8000
-#define CONFIG_ISH_SRAM_BANKS		(CONFIG_ISH_SRAM_SIZE / \
-					CONFIG_ISH_SRAM_BANK_SIZE)
-
-/* Required for panic_output */
-#define CONFIG_RAM_SIZE			CONFIG_ISH_SRAM_SIZE
-#define CONFIG_RAM_BASE			CONFIG_ISH_SRAM_BASE_START
-=======
 /* Store persistent panic data in AON memory. */
 #define CONFIG_PANIC_DATA_BASE		(&(ish_persistent_data.panic_data))
->>>>>>> d1a90351
 
 /* System stack size */
 #define CONFIG_STACK_SIZE		1024
