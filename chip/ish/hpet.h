--- conflicted
+++ resolved
@@ -47,13 +47,6 @@
  * Use this register to see HPET timer are settled after a write.
  */
 #define HPET_CTRL_STATUS		REG32(ISH_HPET_BASE + 0x160)
-<<<<<<< HEAD
-#define HPET_T1_CMP_SETTLING		BIT(9)
-#define HPET_T0_CMP_SETTLING		(BIT(7) | BIT(8))
-#define HPET_T1_CAP_SETTLING		BIT(5)
-#define HPET_T0_CAP_SETTLING		BIT(4)
-#define HPET_MAIN_COUNTER_SETTLING	(BIT(2) | BIT(3))
-=======
 #define HPET_INT_STATUS_SETTLING	BIT(1)
 #define HPET_MAIN_COUNTER_SETTLING	(BIT(2) | BIT(3))
 #define HPET_T0_CAP_SETTLING		BIT(4)
@@ -61,7 +54,6 @@
 #define HPET_T0_CMP_SETTLING		(BIT(7) | BIT(8))
 #define HPET_T1_CMP_SETTLING		BIT(9)
 #define HPET_MAIN_COUNTER_VALID		BIT(13)
->>>>>>> d1a90351
 #define HPET_T1_SETTLING		(HPET_T1_CAP_SETTLING | \
 					 HPET_T1_CMP_SETTLING)
 #define HPET_T0_SETTLING		(HPET_T0_CAP_SETTLING | \
